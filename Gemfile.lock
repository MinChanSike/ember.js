GIT
  remote: https://github.com/emberjs/ember-dev.git
  revision: 662016f838fffec5520ad1cfb80a78bf40b9aa30
  branch: master
  specs:
    ember-dev (0.1)
      aws-sdk
      colored
      execjs
      grit
      kicker
      puma
      rack
      rake-pipeline (~> 0.8.0)
      rake-pipeline-web-filters (~> 0.7.0)
      uglifier

GIT
  remote: https://github.com/livingsocial/rake-pipeline.git
  revision: a75d96fbadcc659a35a0ae59212e0bc60b58cc54
  specs:
    rake-pipeline (0.8.0)
      json
      rake (~> 10.1.0)
      thor

PATH
  remote: .
  specs:
<<<<<<< HEAD
    ember-source (1.6.1)
=======
    ember-source (1.7.0.beta.5)
>>>>>>> 157d89b7
      handlebars-source (~> 1.0)

GEM
  remote: https://rubygems.org/
  specs:
    aws-sdk (1.35.0)
      json (~> 1.4)
      nokogiri (>= 1.4.4)
      uuidtools (~> 2.1)
    colored (1.2)
    diff-lcs (1.2.5)
    execjs (2.0.2)
    ffi (1.9.3)
    grit (2.5.0)
      diff-lcs (~> 1.1)
      mime-types (~> 1.15)
      posix-spawn (~> 0.3.6)
    handlebars-source (1.3.0)
    json (1.8.1)
    kicker (3.0.0)
      listen (~> 1.3.0)
      notify (~> 0.5.2)
    listen (1.3.1)
      rb-fsevent (>= 0.9.3)
      rb-inotify (>= 0.9)
      rb-kqueue (>= 0.2)
    mime-types (1.25.1)
    mini_portile (0.5.2)
    nokogiri (1.6.1)
      mini_portile (~> 0.5.0)
    notify (0.5.2)
    posix-spawn (0.3.8)
    puma (2.8.0)
      rack (>= 1.1, < 2.0)
    rack (1.5.2)
    rake (10.1.1)
    rake-pipeline-web-filters (0.7.0)
      rack
      rake-pipeline (~> 0.6)
    rb-fsevent (0.9.4)
    rb-inotify (0.9.3)
      ffi (>= 0.5.0)
    rb-kqueue (0.2.2)
      ffi (>= 0.5.0)
    thor (0.18.1)
    uglifier (2.4.0)
      execjs (>= 0.3.0)
      json (>= 1.8.0)
    uuidtools (2.1.4)

PLATFORMS
  ruby

DEPENDENCIES
  ember-dev!
  ember-source!
  rake-pipeline!<|MERGE_RESOLUTION|>--- conflicted
+++ resolved
@@ -27,11 +27,7 @@
 PATH
   remote: .
   specs:
-<<<<<<< HEAD
-    ember-source (1.6.1)
-=======
     ember-source (1.7.0.beta.5)
->>>>>>> 157d89b7
       handlebars-source (~> 1.0)
 
 GEM
