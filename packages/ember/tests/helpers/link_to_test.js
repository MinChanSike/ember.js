import "ember";

var Router, App, AppView, templates, router, eventDispatcher, container;
var get = Ember.get, set = Ember.set, map = Ember.ArrayPolyfills.map;

function bootApplication() {
  router = container.lookup('router:main');
  Ember.run(App, 'advanceReadiness');
}

// IE includes the host name
function normalizeUrl(url) {
  return url.replace(/https?:\/\/[^\/]+/,'');
}

function compile(template) {
  return Ember.Handlebars.compile(template);
}

function shouldNotBeActive(selector) {
  checkActive(selector, false);
}

function shouldBeActive(selector) {
  checkActive(selector, true);
}

function checkActive(selector, active) {
  var classList = Ember.$(selector, '#qunit-fixture')[0].className;
  equal(classList.indexOf('active') > -1, active, selector + " active should be " + active.toString());
}

var updateCount, replaceCount;

function sharedSetup() {
  App = Ember.Application.create({
    name: "App",
    rootElement: '#qunit-fixture'
  });

  App.deferReadiness();

  updateCount = replaceCount = 0;
  App.Router.reopen({
    location: Ember.NoneLocation.createWithMixins({
      setURL: function(path) {
        updateCount++;
        set(this, 'path', path);
      },

      replaceURL: function(path) {
        replaceCount++;
        set(this, 'path', path);
      }
    })
  });

  Router = App.Router;
  container = App.__container__;
}

function sharedTeardown() {
  Ember.run(function() { App.destroy(); });
  Ember.TEMPLATES = {};
}

QUnit.module("The {{link-to}} helper", {
  setup: function() {
    Ember.run(function() {

      sharedSetup();

      Ember.TEMPLATES.app = Ember.Handlebars.compile("{{outlet}}");
      Ember.TEMPLATES.index = Ember.Handlebars.compile("<h3>Home</h3>{{#link-to 'about' id='about-link'}}About{{/link-to}}{{#link-to 'index' id='self-link'}}Self{{/link-to}}");
      Ember.TEMPLATES.about = Ember.Handlebars.compile("<h3>About</h3>{{#link-to 'index' id='home-link'}}Home{{/link-to}}{{#link-to 'about' id='self-link'}}Self{{/link-to}}");
      Ember.TEMPLATES.item = Ember.Handlebars.compile("<h3>Item</h3><p>{{name}}</p>{{#link-to 'index' id='home-link'}}Home{{/link-to}}");

      AppView = Ember.View.extend({
        templateName: 'app'
      });

      container.register('view:app', AppView);
      container.register('router:main', Router);
    });
  },

  teardown: sharedTeardown
});

test("The {{link-to}} helper moves into the named route", function() {
  Router.map(function(match) {
    this.route("about");
  });

  bootApplication();

  Ember.run(function() {
    router.handleURL("/");
  });

  equal(Ember.$('h3:contains(Home)', '#qunit-fixture').length, 1, "The home template was rendered");
  equal(Ember.$('#self-link.active', '#qunit-fixture').length, 1, "The self-link was rendered with active class");
  equal(Ember.$('#about-link:not(.active)', '#qunit-fixture').length, 1, "The other link was rendered without active class");

  Ember.run(function() {
    Ember.$('#about-link', '#qunit-fixture').click();
  });

  equal(Ember.$('h3:contains(About)', '#qunit-fixture').length, 1, "The about template was rendered");
  equal(Ember.$('#self-link.active', '#qunit-fixture').length, 1, "The self-link was rendered with active class");
  equal(Ember.$('#home-link:not(.active)', '#qunit-fixture').length, 1, "The other link was rendered without active class");
});

test("The {{link-to}} helper supports URL replacement", function() {

  Ember.TEMPLATES.index = Ember.Handlebars.compile("<h3>Home</h3>{{#link-to 'about' id='about-link' replace=true}}About{{/link-to}}");

  Router.map(function() {
    this.route("about");
  });

  bootApplication();

  Ember.run(function() {
    router.handleURL("/");
  });

  equal(updateCount, 0, 'precond: setURL has not been called');
  equal(replaceCount, 0, 'precond: replaceURL has not been called');

  Ember.run(function() {
    Ember.$('#about-link', '#qunit-fixture').click();
  });

  equal(updateCount, 0, 'setURL should not be called');
  equal(replaceCount, 1, 'replaceURL should be called once');
});

test("the {{link-to}} helper doesn't add an href when the tagName isn't 'a'", function() {
  Ember.TEMPLATES.index = Ember.Handlebars.compile("{{#link-to 'about' id='about-link' tagName='div'}}About{{/link-to}}");

  Router.map(function() {
    this.route("about");
  });

  bootApplication();

  Ember.run(function() {
    router.handleURL("/");
  });

  equal(Ember.$('#about-link').attr('href'), undefined, "there is no href attribute");
});


test("the {{link-to}} applies a 'disabled' class when disabled", function () {
  Ember.TEMPLATES.index = Ember.Handlebars.compile('{{#link-to "about" id="about-link" disabledWhen="shouldDisable"}}About{{/link-to}}');
  App.IndexController = Ember.Controller.extend({
    shouldDisable: true
  });

  Router.map(function() {
    this.route("about");
  });

  bootApplication();

  Ember.run(function() {
    router.handleURL("/");
  });

  equal(Ember.$('#about-link.disabled', '#qunit-fixture').length, 1, "The link is disabled when its disabledWhen is true");
});

test("the {{link-to}} doesn't apply a 'disabled' class if disabledWhen is not provided", function () {
  Ember.TEMPLATES.index = Ember.Handlebars.compile('{{#link-to "about" id="about-link"}}About{{/link-to}}');

  Router.map(function() {
    this.route("about");
  });

  bootApplication();

  Ember.run(function() {
    router.handleURL("/");
  });

  ok(!Ember.$('#about-link', '#qunit-fixture').hasClass("disabled"), "The link is not disabled if disabledWhen not provided");
});

test("the {{link-to}} helper supports a custom disabledClass", function () {
  Ember.TEMPLATES.index = Ember.Handlebars.compile('{{#link-to "about" id="about-link" disabledWhen="shouldDisable" disabledClass="do-not-want"}}About{{/link-to}}');
  App.IndexController = Ember.Controller.extend({
    shouldDisable: true
  });

  Router.map(function() {
    this.route("about");
  });

  bootApplication();

  Ember.run(function() {
    router.handleURL("/");
  });

  equal(Ember.$('#about-link.do-not-want', '#qunit-fixture').length, 1, "The link can apply a custom disabled class");

});

test("the {{link-to}} helper does not respond to clicks when disabled", function () {
  Ember.TEMPLATES.index = Ember.Handlebars.compile('{{#link-to "about" id="about-link" disabledWhen="shouldDisable"}}About{{/link-to}}');
  App.IndexController = Ember.Controller.extend({
    shouldDisable: true
  });

  Router.map(function() {
    this.route("about");
  });

  bootApplication();

  Ember.run(function() {
    router.handleURL("/");
  });

  Ember.run(function() {
    Ember.$('#about-link', '#qunit-fixture').click();
  });

  equal(Ember.$('h3:contains(About)', '#qunit-fixture').length, 0, "Transitioning did not occur");
});

test("The {{link-to}} helper supports a custom activeClass", function() {
  Ember.TEMPLATES.index = Ember.Handlebars.compile("<h3>Home</h3>{{#link-to 'about' id='about-link'}}About{{/link-to}}{{#link-to 'index' id='self-link' activeClass='zomg-active'}}Self{{/link-to}}");

  Router.map(function() {
    this.route("about");
  });

  bootApplication();

  Ember.run(function() {
    router.handleURL("/");
  });

  equal(Ember.$('h3:contains(Home)', '#qunit-fixture').length, 1, "The home template was rendered");
  equal(Ember.$('#self-link.zomg-active', '#qunit-fixture').length, 1, "The self-link was rendered with active class");
  equal(Ember.$('#about-link:not(.active)', '#qunit-fixture').length, 1, "The other link was rendered without active class");
});

test("The {{link-to}} helper supports leaving off .index for nested routes", function() {
  Router.map(function() {
    this.resource("about", function() {
      this.route("item");
    });
  });

  Ember.TEMPLATES.about = compile("<h1>About</h1>{{outlet}}");
  Ember.TEMPLATES['about/index'] = compile("<div id='index'>Index</div>");
  Ember.TEMPLATES['about/item'] = compile("<div id='item'>{{#link-to 'about'}}About{{/link-to}}</div>");

  bootApplication();

  Ember.run(router, 'handleURL', '/about/item');

  equal(normalizeUrl(Ember.$('#item a', '#qunit-fixture').attr('href')), '/about');
});

test("The {{link-to}} helper supports custom, nested, currentWhen", function() {
  Router.map(function(match) {
    this.resource("index", { path: "/" }, function() {
      this.route("about");
    });

    this.route("item");
  });

  Ember.TEMPLATES.index = Ember.Handlebars.compile("<h3>Home</h3>{{outlet}}");
  Ember.TEMPLATES['index/about'] = Ember.Handlebars.compile("{{#link-to 'item' id='other-link' currentWhen='index'}}ITEM{{/link-to}}");

  bootApplication();

  Ember.run(function() {
    router.handleURL("/about");
  });

  equal(Ember.$('#other-link.active', '#qunit-fixture').length, 1, "The link is active since currentWhen is a parent route");
});

<<<<<<< HEAD
test("The {{link-to}} helper does not disregards currentWhen when it is given explicitly for a resource", function() {
=======
test("The {{link-to}} helper does not disregard currentWhen when it is given explicitly for a resource", function() {
>>>>>>> 6222b5d4
  Router.map(function(match) {
    this.resource("index", { path: "/" }, function() {
      this.route("about");
    });

    this.resource("items",function(){
      this.route('item');
    });
  });

  Ember.TEMPLATES.index = Ember.Handlebars.compile("<h3>Home</h3>{{outlet}}");
  Ember.TEMPLATES['index/about'] = Ember.Handlebars.compile("{{#link-to 'items' id='other-link' currentWhen='index'}}ITEM{{/link-to}}");

  bootApplication();

  Ember.run(function() {
    router.handleURL("/about");
  });

  equal(Ember.$('#other-link.active', '#qunit-fixture').length, 1, "The link is active when currentWhen is given for explicitly for a resource");
});

test("The {{link-to}} helper defaults to bubbling", function() {
  Ember.TEMPLATES.about = Ember.Handlebars.compile("<div {{action 'hide'}}>{{#link-to 'about.contact' id='about-contact'}}About{{/link-to}}</div>{{outlet}}");
  Ember.TEMPLATES['about/contact'] = Ember.Handlebars.compile("<h1 id='contact'>Contact</h1>");

  Router.map(function() {
    this.resource("about", function() {
      this.route("contact");
    });
  });

  var hidden = 0;

  App.AboutRoute = Ember.Route.extend({
    actions: {
      hide: function() {
        hidden++;
      }
    }
  });

  bootApplication();

  Ember.run(function() {
    router.handleURL("/about");
  });

  Ember.run(function() {
    Ember.$('#about-contact', '#qunit-fixture').click();
  });

  equal(Ember.$("#contact", "#qunit-fixture").text(), "Contact", "precond - the link worked");

  equal(hidden, 1, "The link bubbles");
});

test("The {{link-to}} helper supports bubbles=false", function() {
  Ember.TEMPLATES.about = Ember.Handlebars.compile("<div {{action 'hide'}}>{{#link-to 'about.contact' id='about-contact' bubbles=false}}About{{/link-to}}</div>{{outlet}}");
  Ember.TEMPLATES['about/contact'] = Ember.Handlebars.compile("<h1 id='contact'>Contact</h1>");

  Router.map(function() {
    this.resource("about", function() {
      this.route("contact");
    });
  });

  var hidden = 0;

  App.AboutRoute = Ember.Route.extend({
    actions: {
      hide: function() {
        hidden++;
      }
    }
  });

  bootApplication();

  Ember.run(function() {
    router.handleURL("/about");
  });

  Ember.run(function() {
    Ember.$('#about-contact', '#qunit-fixture').click();
  });

  equal(Ember.$("#contact", "#qunit-fixture").text(), "Contact", "precond - the link worked");

  equal(hidden, 0, "The link didn't bubble");
});

test("The {{link-to}} helper moves into the named route with context", function() {
  Router.map(function(match) {
    this.route("about");
    this.resource("item", { path: "/item/:id" });
  });

  Ember.TEMPLATES.about = Ember.Handlebars.compile("<h3>List</h3><ul>{{#each controller}}<li>{{#link-to 'item' this}}{{name}}{{/link-to}}</li>{{/each}}</ul>{{#link-to 'index' id='home-link'}}Home{{/link-to}}");

  App.AboutRoute = Ember.Route.extend({
    model: function() {
      return Ember.A([
        { id: "yehuda", name: "Yehuda Katz" },
        { id: "tom", name: "Tom Dale" },
        { id: "erik", name: "Erik Brynroflsson" }
      ]);
    }
  });

  App.ItemRoute = Ember.Route.extend({
    serialize: function(object) {
      return { id: object.id };
    }
  });

  bootApplication();

  Ember.run(function() {
    router.handleURL("/about");
  });

  equal(Ember.$('h3:contains(List)', '#qunit-fixture').length, 1, "The home template was rendered");
  equal(normalizeUrl(Ember.$('#home-link').attr('href')), '/', "The home link points back at /");

  Ember.run(function() {
    Ember.$('li a:contains(Yehuda)', '#qunit-fixture').click();
  });

  equal(Ember.$('h3:contains(Item)', '#qunit-fixture').length, 1, "The item template was rendered");
  equal(Ember.$('p', '#qunit-fixture').text(), "Yehuda Katz", "The name is correct");

  Ember.run(function() { Ember.$('#home-link').click(); });
  Ember.run(function() { Ember.$('#about-link').click(); });

  equal(normalizeUrl(Ember.$('li a:contains(Yehuda)').attr('href')), "/item/yehuda");
  equal(normalizeUrl(Ember.$('li a:contains(Tom)').attr('href')), "/item/tom");
  equal(normalizeUrl(Ember.$('li a:contains(Erik)').attr('href')), "/item/erik");

  Ember.run(function() {
    Ember.$('li a:contains(Erik)', '#qunit-fixture').click();
  });

  equal(Ember.$('h3:contains(Item)', '#qunit-fixture').length, 1, "The item template was rendered");
  equal(Ember.$('p', '#qunit-fixture').text(), "Erik Brynroflsson", "The name is correct");
});

test("The {{link-to}} helper binds some anchor html tag common attributes", function() {
  Ember.TEMPLATES.index = Ember.Handlebars.compile("<h3>Home</h3>{{#link-to 'index' id='self-link' title='title-attr' rel='rel-attr'}}Self{{/link-to}}");
  bootApplication();

  Ember.run(function() {
    router.handleURL("/");
  });

  var link = Ember.$('#self-link', '#qunit-fixture');
  equal(link.attr('title'), 'title-attr', "The self-link contains title attribute");
  equal(link.attr('rel'), 'rel-attr', "The self-link contains rel attribute");
});

if(Ember.FEATURES.isEnabled('ember-routing-linkto-target-attribute')) {
  test("The {{link-to}} helper supports `target` attribute", function() {
    Ember.TEMPLATES.index = Ember.Handlebars.compile("<h3>Home</h3>{{#link-to 'index' id='self-link' target='_blank'}}Self{{/link-to}}");
    bootApplication();

    Ember.run(function() {
      router.handleURL("/");
    });

    var link = Ember.$('#self-link', '#qunit-fixture');
    equal(link.attr('target'), '_blank', "The self-link contains `target` attribute");
  });

  test("The {{link-to}} helper does not call preventDefault if `target` attribute is provided", function() {
    Ember.TEMPLATES.index = Ember.Handlebars.compile("<h3>Home</h3>{{#link-to 'index' id='self-link' target='_blank'}}Self{{/link-to}}");
    bootApplication();

    Ember.run(function() {
      router.handleURL("/");
    });

    var event = Ember.$.Event("click");
    Ember.$('#self-link', '#qunit-fixture').trigger(event);

    equal(event.isDefaultPrevented(), false, "should not preventDefault when target attribute is specified");
  });

  test("The {{link-to}} helper should preventDefault when `target = _self`", function() {
    Ember.TEMPLATES.index = Ember.Handlebars.compile("<h3>Home</h3>{{#link-to 'index' id='self-link' target='_self'}}Self{{/link-to}}");
    bootApplication();

    Ember.run(function() {
      router.handleURL("/");
    });

    var event = Ember.$.Event("click");
    Ember.$('#self-link', '#qunit-fixture').trigger(event);

    equal(event.isDefaultPrevented(), true, "should preventDefault when target attribute is `_self`");
  });
}

test("The {{link-to}} helper accepts string/numeric arguments", function() {
  Router.map(function() {
    this.route('filter', { path: '/filters/:filter' });
    this.route('post',   { path: '/post/:post_id' });
    this.route('repo',   { path: '/repo/:owner/:name' });
  });

  App.FilterController = Ember.Controller.extend({
    filter: "unpopular",
    repo: Ember.Object.create({owner: 'ember', name: 'ember.js'}),
    post_id: 123
  });
  Ember.TEMPLATES.filter = compile('<p>{{filter}}</p>{{#link-to "filter" "unpopular" id="link"}}Unpopular{{/link-to}}{{#link-to "filter" filter id="path-link"}}Unpopular{{/link-to}}{{#link-to "post" post_id id="post-path-link"}}Post{{/link-to}}{{#link-to "post" 123 id="post-number-link"}}Post{{/link-to}}{{#link-to "repo" repo id="repo-object-link"}}Repo{{/link-to}}');

  Ember.TEMPLATES.index = compile(' ');

  bootApplication();

  Ember.run(function() { router.handleURL("/filters/popular"); });

  equal(normalizeUrl(Ember.$('#link', '#qunit-fixture').attr('href')), "/filters/unpopular");
  equal(normalizeUrl(Ember.$('#path-link', '#qunit-fixture').attr('href')), "/filters/unpopular");
  equal(normalizeUrl(Ember.$('#post-path-link', '#qunit-fixture').attr('href')), "/post/123");
  equal(normalizeUrl(Ember.$('#post-number-link', '#qunit-fixture').attr('href')), "/post/123");
  equal(normalizeUrl(Ember.$('#repo-object-link', '#qunit-fixture').attr('href')), "/repo/ember/ember.js");
});

test("Issue 4201 - Shorthand for route.index shouldn't throw errors about context arguments", function() {
  expect(2);
  Router.map(function() {
    this.resource('lobby', function() {
      this.route('index', { path: ':lobby_id' });
      this.route('list');
    });
  });

  App.LobbyIndexRoute = Ember.Route.extend({
    model: function(params) {
      equal(params.lobby_id, 'foobar');
      return params.lobby_id;
    }
  });

  Ember.TEMPLATES['lobby/index'] = compile("{{#link-to 'lobby' 'foobar' id='lobby-link'}}Lobby{{/link-to}}");
  Ember.TEMPLATES.index = compile("");
  Ember.TEMPLATES['lobby/list'] = compile("{{#link-to 'lobby' 'foobar' id='lobby-link'}}Lobby{{/link-to}}");
  bootApplication();
  Ember.run(router, 'handleURL', '/lobby/list');
  Ember.run(Ember.$('#lobby-link'), 'click');
  shouldBeActive('#lobby-link');

});

test("The {{link-to}} helper unwraps controllers", function() {
  if (Ember.FEATURES.isEnabled("query-params-new")) {
    expect(5);
  } else {
    expect(3);
  }

  Router.map(function() {
    this.route('filter', { path: '/filters/:filter' });
  });

  var indexObject = { filter: 'popular' };

  App.FilterRoute = Ember.Route.extend({
    model: function(params) {
      return indexObject;
    },

    serialize: function(passedObject) {
      equal(passedObject, indexObject, "The unwrapped object is passed");
      return { filter: 'popular' };
    }
  });

  App.IndexRoute = Ember.Route.extend({
    model: function() {
      return indexObject;
    }
  });

  Ember.TEMPLATES.filter = compile('<p>{{filter}}</p>');
  Ember.TEMPLATES.index = compile('{{#link-to "filter" this id="link"}}Filter{{/link-to}}');

  bootApplication();

  Ember.run(function() { router.handleURL("/"); });

  Ember.$('#link', '#qunit-fixture').trigger('click');
});

test("The {{link-to}} helper doesn't change view context", function() {
  App.IndexView = Ember.View.extend({
    elementId: 'index',
    name: 'test',
    isTrue: true
  });

  Ember.TEMPLATES.index = Ember.Handlebars.compile("{{view.name}}-{{#link-to 'index' id='self-link'}}Link: {{view.name}}-{{#if view.isTrue}}{{view.name}}{{/if}}{{/link-to}}");

  bootApplication();

  Ember.run(function() {
    router.handleURL("/");
  });

  equal(Ember.$('#index', '#qunit-fixture').text(), 'test-Link: test-test', "accesses correct view");
});

test("Quoteless route param performs property lookup", function() {
  Ember.TEMPLATES.index = Ember.Handlebars.compile("{{#link-to 'index' id='string-link'}}string{{/link-to}}{{#link-to foo id='path-link'}}path{{/link-to}}{{#link-to view.foo id='view-link'}}{{view.foo}}{{/link-to}}");

  function assertEquality(href) {
    equal(normalizeUrl(Ember.$('#string-link', '#qunit-fixture').attr('href')), '/');
    equal(normalizeUrl(Ember.$('#path-link', '#qunit-fixture').attr('href')), href);
    equal(normalizeUrl(Ember.$('#view-link', '#qunit-fixture').attr('href')), href);
  }

  App.IndexView = Ember.View.extend({
    foo: 'index',
    elementId: 'index-view'
  });

  App.IndexController = Ember.Controller.extend({
    foo: 'index'
  });

  App.Router.map(function() {
    this.route('about');
  });

  bootApplication();

  Ember.run(router, 'handleURL', '/');

  assertEquality('/');

  var controller = container.lookup('controller:index'),
      view = Ember.View.views['index-view'];
  Ember.run(function() {
    controller.set('foo', 'about');
    view.set('foo', 'about');
  });

  assertEquality('/about');
});

test("link-to with null/undefined dynamic parameters are put in a loading state", function() {

  expect(19);

  var oldWarn = Ember.Logger.warn, warnCalled = false;
  Ember.Logger.warn = function() { warnCalled = true; };
  Ember.TEMPLATES.index = Ember.Handlebars.compile("{{#link-to destinationRoute routeContext loadingClass='i-am-loading' id='context-link'}}string{{/link-to}}{{#link-to secondRoute loadingClass='i-am-loading' id='static-link'}}string{{/link-to}}");

  var thing = Ember.Object.create({ id: 123 });

  App.IndexController = Ember.Controller.extend({
    destinationRoute: null,
    routeContext: null
  });

  App.AboutRoute = Ember.Route.extend({
    activate: function() {
      ok(true, "About was entered");
    }
  });

  App.Router.map(function() {
    this.route('thing', { path: '/thing/:thing_id' });
    this.route('about');
  });

  bootApplication();

  Ember.run(router, 'handleURL', '/');

  function assertLinkStatus($link, url) {
    if (url) {
      equal(normalizeUrl($link.attr('href')), url, "loaded link-to has expected href");
      ok(!$link.hasClass('i-am-loading'), "loaded linkView has no loadingClass");
    } else {
      equal(normalizeUrl($link.attr('href')), '#', "unloaded link-to has href='#'");
      ok($link.hasClass('i-am-loading'), "loading linkView has loadingClass");
    }
  }

  var $contextLink = Ember.$('#context-link', '#qunit-fixture'),
      $staticLink = Ember.$('#static-link', '#qunit-fixture'),
      controller = container.lookup('controller:index');

  assertLinkStatus($contextLink);
  assertLinkStatus($staticLink);

  Ember.run(function() {
    warnCalled = false;
    $contextLink.click();
    ok(warnCalled, "Logger.warn was called from clicking loading link");
  });

  // Set the destinationRoute (context is still null).
  Ember.run(controller, 'set', 'destinationRoute', 'thing');
  assertLinkStatus($contextLink);

  // Set the routeContext to an id
  Ember.run(controller, 'set', 'routeContext', '456');
  assertLinkStatus($contextLink, '/thing/456');

  // Test that 0 isn't interpreted as falsy.
  Ember.run(controller, 'set', 'routeContext', 0);
  assertLinkStatus($contextLink, '/thing/0');

  // Set the routeContext to an object
  Ember.run(controller, 'set', 'routeContext', thing);
  assertLinkStatus($contextLink, '/thing/123');

  // Set the destinationRoute back to null.
  Ember.run(controller, 'set', 'destinationRoute', null);
  assertLinkStatus($contextLink);

  Ember.run(function() {
    warnCalled = false;
    $staticLink.click();
    ok(warnCalled, "Logger.warn was called from clicking loading link");
  });

  Ember.run(controller, 'set', 'secondRoute', 'about');
  assertLinkStatus($staticLink, '/about');

  // Click the now-active link
  Ember.run($staticLink, 'click');

  Ember.Logger.warn = oldWarn;
});

test("The {{link-to}} helper refreshes href element when one of params changes", function() {
  Router.map(function() {
    this.route('post', { path: '/posts/:post_id' });
  });

  var post = Ember.Object.create({id: '1'}),
      secondPost = Ember.Object.create({id: '2'});

  Ember.TEMPLATES.index = compile('{{#link-to "post" post id="post"}}post{{/link-to}}');

  App.IndexController = Ember.Controller.extend();
  var indexController = container.lookup('controller:index');

  Ember.run(function() { indexController.set('post', post); });

  bootApplication();

  Ember.run(function() { router.handleURL("/"); });

  equal(normalizeUrl(Ember.$('#post', '#qunit-fixture').attr('href')), '/posts/1', 'precond - Link has rendered href attr properly');

  Ember.run(function() { indexController.set('post', secondPost); });

  equal(Ember.$('#post', '#qunit-fixture').attr('href'), '/posts/2', 'href attr was updated after one of the params had been changed');

  Ember.run(function() { indexController.set('post', null); });

  equal(Ember.$('#post', '#qunit-fixture').attr('href'), '#', 'href attr becomes # when one of the arguments in nullified');
});

test("The {{link-to}} helper's bound parameter functionality works as expected in conjunction with an ObjectProxy/Controller", function() {
  Router.map(function() {
    this.route('post', { path: '/posts/:post_id' });
  });

  var post = Ember.Object.create({id: '1'}),
      secondPost = Ember.Object.create({id: '2'});

  Ember.TEMPLATES = {
    index: compile(' '),
    post:  compile('{{#link-to "post" this id="self-link"}}selflink{{/link-to}}')
  };

  App.PostController = Ember.ObjectController.extend();
  var postController = container.lookup('controller:post');

  bootApplication();

  Ember.run(router, 'transitionTo', 'post', post);

  var $link = Ember.$('#self-link', '#qunit-fixture');
  equal(normalizeUrl($link.attr('href')), '/posts/1', 'self link renders post 1');

  Ember.run(postController, 'set', 'model', secondPost);
  var linkView = Ember.View.views['self-link'];

  equal(normalizeUrl($link.attr('href')), '/posts/2', 'self link updated to post 2');
});

test("{{linkTo}} is aliased", function() {
  var originalWarn = Ember.warn;

  Ember.warn = function(msg) {
    equal(msg, "The 'linkTo' view helper is deprecated in favor of 'link-to'", 'Warning called');
  };

  Ember.TEMPLATES.index = Ember.Handlebars.compile("<h3>Home</h3>{{#linkTo 'about' id='about-link' replace=true}}About{{/linkTo}}");

  Router.map(function() {
    this.route("about");
  });

  bootApplication();

  Ember.run(function() {
    router.handleURL("/");
  });

  Ember.run(function() {
    Ember.$('#about-link', '#qunit-fixture').click();
  });

  equal(container.lookup('controller:application').get('currentRouteName'), 'about', 'linkTo worked properly');

  Ember.warn = originalWarn;
});

test("The {{link-to}} helper is active when a resource is active", function() {
  Router.map(function() {
    this.resource("about", function() {
      this.route("item");
    });
  });

  Ember.TEMPLATES.about = compile("<div id='about'>{{#link-to 'about' id='about-link'}}About{{/link-to}} {{#link-to 'about.item' id='item-link'}}Item{{/link-to}} {{outlet}}</div>");
  Ember.TEMPLATES['about/item'] = compile(" ");
  Ember.TEMPLATES['about/index'] = compile(" ");

  bootApplication();

  Ember.run(router, 'handleURL', '/about');

  equal(Ember.$('#about-link.active', '#qunit-fixture').length, 1, "The about resource link is active");
  equal(Ember.$('#item-link.active', '#qunit-fixture').length, 0, "The item route link is inactive");

  Ember.run(router, 'handleURL', '/about/item');

  equal(Ember.$('#about-link.active', '#qunit-fixture').length, 1, "The about resource link is active");
  equal(Ember.$('#item-link.active', '#qunit-fixture').length, 1, "The item route link is active");

});

test("The {{link-to}} helper works in an #each'd array of string route names", function() {
  Router.map(function() {
    this.route('foo');
    this.route('bar');
    this.route('rar');
  });

  App.IndexController = Ember.Controller.extend({
    routeNames: Ember.A(['foo', 'bar', 'rar']),
    route1: 'bar',
    route2: 'foo'
  });

  Ember.TEMPLATES = {
    index: compile('{{#each routeName in routeNames}}{{#link-to routeName}}{{routeName}}{{/link-to}}{{/each}}{{#each routeNames}}{{#link-to this}}{{this}}{{/link-to}}{{/each}}{{#link-to route1}}a{{/link-to}}{{#link-to route2}}b{{/link-to}}')
  };

  bootApplication();

  function linksEqual($links, expected) {
    equal($links.length, expected.length, "Has correct number of links");

    var idx;
    for (idx = 0; idx < $links.length; idx++) {
      var href = Ember.$($links[idx]).attr('href');
      // Old IE includes the whole hostname as well
      equal(href.slice(-expected[idx].length), expected[idx], "Expected link to be '"+expected[idx]+"', but was '"+href+"'");
    }
  }

  linksEqual(Ember.$('a', '#qunit-fixture'), ["/foo", "/bar", "/rar", "/foo", "/bar", "/rar", "/bar", "/foo"]);

  var indexController = container.lookup('controller:index');
  Ember.run(indexController, 'set', 'route1', 'rar');

  linksEqual(Ember.$('a', '#qunit-fixture'), ["/foo", "/bar", "/rar", "/foo", "/bar", "/rar", "/rar", "/foo"]);

  Ember.run(indexController.routeNames, 'shiftObject');

  linksEqual(Ember.$('a', '#qunit-fixture'), ["/bar", "/rar", "/bar", "/rar", "/rar", "/foo"]);
});

test("The non-block form {{link-to}} helper moves into the named route", function() {
  expect(3);
  Router.map(function(match) {
    this.route("contact");
  });

  Ember.TEMPLATES.index = Ember.Handlebars.compile("<h3>Home</h3>{{link-to 'Contact us' 'contact' id='contact-link'}}{{#link-to 'index' id='self-link'}}Self{{/link-to}}");
  Ember.TEMPLATES.contact = Ember.Handlebars.compile("<h3>Contact</h3>{{link-to 'Home' 'index' id='home-link'}}{{link-to 'Self' 'contact' id='self-link'}}");

  bootApplication();

  Ember.run(function() {
    Ember.$('#contact-link', '#qunit-fixture').click();
  });

  equal(Ember.$('h3:contains(Contact)', '#qunit-fixture').length, 1, "The contact template was rendered");
  equal(Ember.$('#self-link.active', '#qunit-fixture').length, 1, "The self-link was rendered with active class");
  equal(Ember.$('#home-link:not(.active)', '#qunit-fixture').length, 1, "The other link was rendered without active class");
});

test("The non-block form {{link-to}} helper updates the link text when it is a binding", function() {
  expect(8);
  Router.map(function(match) {
    this.route("contact");
  });

  App.IndexController = Ember.Controller.extend({
    contactName: 'Jane'
  });

  Ember.TEMPLATES.index = Ember.Handlebars.compile("<h3>Home</h3>{{link-to contactName 'contact' id='contact-link'}}{{#link-to 'index' id='self-link'}}Self{{/link-to}}");
  Ember.TEMPLATES.contact = Ember.Handlebars.compile("<h3>Contact</h3>{{link-to 'Home' 'index' id='home-link'}}{{link-to 'Self' 'contact' id='self-link'}}");

  bootApplication();

  Ember.run(function() {
    router.handleURL("/");
  });
  var controller = container.lookup('controller:index');

  equal(Ember.$('#contact-link:contains(Jane)', '#qunit-fixture').length, 1, "The link title is correctly resolved");

  Ember.run(function() {
    controller.set('contactName', 'Joe');
  });
  equal(Ember.$('#contact-link:contains(Joe)', '#qunit-fixture').length, 1, "The link title is correctly updated when the bound property changes");

  Ember.run(function() {
    controller.set('contactName', 'Robert');
  });
  equal(Ember.$('#contact-link:contains(Robert)', '#qunit-fixture').length, 1, "The link title is correctly updated when the bound property changes a second time");

  Ember.run(function() {
    Ember.$('#contact-link', '#qunit-fixture').click();
  });

  equal(Ember.$('h3:contains(Contact)', '#qunit-fixture').length, 1, "The contact template was rendered");
  equal(Ember.$('#self-link.active', '#qunit-fixture').length, 1, "The self-link was rendered with active class");
  equal(Ember.$('#home-link:not(.active)', '#qunit-fixture').length, 1, "The other link was rendered without active class");

  Ember.run(function() {
    Ember.$('#home-link', '#qunit-fixture').click();
  });

  equal(Ember.$('h3:contains(Home)', '#qunit-fixture').length, 1, "The index template was rendered");
  equal(Ember.$('#contact-link:contains(Robert)', '#qunit-fixture').length, 1, "The link title is correctly updated when the route changes");
});

test("The non-block form {{link-to}} helper moves into the named route with context", function() {
  expect(5);
  Router.map(function(match) {
    this.route("item", { path: "/item/:id" });
  });

  App.IndexRoute = Ember.Route.extend({
    model: function() {
      return Ember.A([
        { id: "yehuda", name: "Yehuda Katz" },
        { id: "tom", name: "Tom Dale" },
        { id: "erik", name: "Erik Brynroflsson" }
      ]);
    }
  });

  App.ItemRoute = Ember.Route.extend({
    serialize: function(object) {
      return { id: object.id };
    }
  });

  Ember.TEMPLATES.index = Ember.Handlebars.compile("<h3>Home</h3><ul>{{#each controller}}<li>{{link-to name 'item' this}}</li>{{/each}}</ul>");
  Ember.TEMPLATES.item = Ember.Handlebars.compile("<h3>Item</h3><p>{{name}}</p>{{#link-to 'index' id='home-link'}}Home{{/link-to}}");

  bootApplication();

  Ember.run(function() {
    Ember.$('li a:contains(Yehuda)', '#qunit-fixture').click();
  });

  equal(Ember.$('h3:contains(Item)', '#qunit-fixture').length, 1, "The item template was rendered");
  equal(Ember.$('p', '#qunit-fixture').text(), "Yehuda Katz", "The name is correct");

  Ember.run(function() { Ember.$('#home-link').click(); });

  equal(normalizeUrl(Ember.$('li a:contains(Yehuda)').attr('href')), "/item/yehuda");
  equal(normalizeUrl(Ember.$('li a:contains(Tom)').attr('href')), "/item/tom");
  equal(normalizeUrl(Ember.$('li a:contains(Erik)').attr('href')), "/item/erik");

});

test("The non-block form {{link-to}} performs property lookup", function() {
  Ember.TEMPLATES.index = Ember.Handlebars.compile("{{link-to 'string' 'index' id='string-link'}}{{link-to path foo id='path-link'}}{{link-to view.foo view.foo id='view-link'}}");

  function assertEquality(href) {
    equal(normalizeUrl(Ember.$('#string-link', '#qunit-fixture').attr('href')), '/');
    equal(normalizeUrl(Ember.$('#path-link', '#qunit-fixture').attr('href')), href);
    equal(normalizeUrl(Ember.$('#view-link', '#qunit-fixture').attr('href')), href);
  }

  App.IndexView = Ember.View.extend({
    foo: 'index',
    elementId: 'index-view'
  });

  App.IndexController = Ember.Controller.extend({
    foo: 'index'
  });

  App.Router.map(function() {
    this.route('about');
  });

  bootApplication();

  Ember.run(router, 'handleURL', '/');

  assertEquality('/');

  var controller = container.lookup('controller:index'),
  view = Ember.View.views['index-view'];
  Ember.run(function() {
    controller.set('foo', 'about');
    view.set('foo', 'about');
  });

  assertEquality('/about');
});

test("The non-block form {{link-to}} protects against XSS", function() {
  Ember.TEMPLATES.application = Ember.Handlebars.compile("{{link-to display 'index' id='link'}}");

  App.ApplicationController = Ember.Controller.extend({
    display: 'blahzorz'
  });

  bootApplication();

  Ember.run(router, 'handleURL', '/');

  var controller = container.lookup('controller:application');

  equal(Ember.$('#link', '#qunit-fixture').text(), 'blahzorz');
  Ember.run(function() {
    controller.set('display', '<b>BLAMMO</b>');
  });

  equal(Ember.$('#link', '#qunit-fixture').text(), '<b>BLAMMO</b>');
  equal(Ember.$('b', '#qunit-fixture').length, 0);
});

test("the {{link-to}} helper calls preventDefault", function(){
  Router.map(function() {
    this.route("about");
  });

  bootApplication();

  Ember.run(router, 'handleURL', '/');

  var event = Ember.$.Event("click");
  Ember.$('#about-link', '#qunit-fixture').trigger(event);

  equal(event.isDefaultPrevented(), true, "should preventDefault");
});

test("the {{link-to}} helper does not call preventDefault if `preventDefault=false` is passed as an option", function(){
  Ember.TEMPLATES.index = Ember.Handlebars.compile("{{#link-to 'about' id='about-link' preventDefault=false}}About{{/link-to}}");

  Router.map(function() {
    this.route("about");
  });

  bootApplication();

  Ember.run(router, 'handleURL', '/');

  var event = Ember.$.Event("click");
  Ember.$('#about-link', '#qunit-fixture').trigger(event);

  equal(event.isDefaultPrevented(), false, "should not preventDefault");
});

test("the {{link-to}} helper does not throw an error if its route has exited", function(){
  expect(0);

  Ember.TEMPLATES.application = Ember.Handlebars.compile("{{#link-to 'index' id='home-link'}}Home{{/link-to}}{{#link-to 'post' defaultPost id='default-post-link'}}Default Post{{/link-to}}{{#if currentPost}}{{#link-to 'post' id='post-link'}}Post{{/link-to}}{{/if}}");

  App.ApplicationController = Ember.Controller.extend({
    needs: ['post'],
    currentPost: Ember.computed.alias('controllers.post.model')
  });

  App.PostController = Ember.Controller.extend({
    model: {id: 1}
  });

  Router.map(function() {
    this.route("post", {path: 'post/:post_id'});
  });

  bootApplication();

  Ember.run(router, 'handleURL', '/');

  Ember.run(function() {
    Ember.$('#default-post-link', '#qunit-fixture').click();
  });

  Ember.run(function() {
    Ember.$('#home-link', '#qunit-fixture').click();
  });
});

test("{{link-to}} active property respects changing parent route context", function() {
  Ember.TEMPLATES.application = Ember.Handlebars.compile(
    "{{link-to 'OMG' 'things' 'omg' id='omg-link'}} " +
    "{{link-to 'LOL' 'things' 'lol' id='lol-link'}} ");


  Router.map(function() {
    this.resource('things', { path: '/things/:name' }, function() {
      this.route('other');
    });
  });

  bootApplication();

  Ember.run(router, 'handleURL', '/things/omg');
  shouldBeActive('#omg-link');
  shouldNotBeActive('#lol-link');

  Ember.run(router, 'handleURL', '/things/omg/other');
  shouldBeActive('#omg-link');
  shouldNotBeActive('#lol-link');

});

if (Ember.FEATURES.isEnabled("query-params-new")) {

  test("{{link-to}} populates href with default query param values even without query-params object", function() {
    App.IndexController = Ember.Controller.extend({
      queryParams: ['foo'],
      foo: '123'
    });

    Ember.TEMPLATES.index = Ember.Handlebars.compile("{{#link-to 'index' id='the-link'}}Index{{/link-to}}");
    bootApplication();
    equal(Ember.$('#the-link').attr('href'), "/", "link has right href");
  });

  test("{{link-to}} populates href with default query param values with empty query-params object", function() {
    App.IndexController = Ember.Controller.extend({
      queryParams: ['foo'],
      foo: '123'
    });

    Ember.TEMPLATES.index = Ember.Handlebars.compile("{{#link-to 'index' (query-params) id='the-link'}}Index{{/link-to}}");
    bootApplication();
    equal(Ember.$('#the-link').attr('href'), "/", "link has right href");
  });

  test("{{link-to}} populates href with supplied query param values", function() {
    App.IndexController = Ember.Controller.extend({
      queryParams: ['foo'],
      foo: '123'
    });

    Ember.TEMPLATES.index = Ember.Handlebars.compile("{{#link-to 'index' (query-params foo='456') id='the-link'}}Index{{/link-to}}");
    bootApplication();
    equal(Ember.$('#the-link').attr('href'), "/?foo=456", "link has right href");
  });

  test("{{link-to}} populates href with partially supplied query param values", function() {
    App.IndexController = Ember.Controller.extend({
      queryParams: ['foo', 'bar'],
      foo: '123',
      bar: 'yes'
    });

    Ember.TEMPLATES.index = Ember.Handlebars.compile("{{#link-to 'index' (query-params foo='456') id='the-link'}}Index{{/link-to}}");
    bootApplication();
    equal(Ember.$('#the-link').attr('href'), "/?foo=456", "link has right href");
  });

  test("{{link-to}} populates href with partially supplied query param values, but omits if value is default value", function() {
    App.IndexController = Ember.Controller.extend({
      queryParams: ['foo', 'bar'],
      foo: '123',
      bar: 'yes'
    });

    Ember.TEMPLATES.index = Ember.Handlebars.compile("{{#link-to 'index' (query-params foo='123') id='the-link'}}Index{{/link-to}}");
    bootApplication();
    equal(Ember.$('#the-link').attr('href'), "/", "link has right href");
  });

  test("{{link-to}} populates href with fully supplied query param values", function() {
    App.IndexController = Ember.Controller.extend({
      queryParams: ['foo', 'bar'],
      foo: '123',
      bar: 'yes'
    });

    Ember.TEMPLATES.index = Ember.Handlebars.compile("{{#link-to 'index' (query-params foo='456' bar='NAW') id='the-link'}}Index{{/link-to}}");
    bootApplication();
    equal(Ember.$('#the-link').attr('href'), "/?bar=NAW&foo=456", "link has right href");
  });

  QUnit.module("The {{link-to}} helper: invoking with query params", {
    setup: function() {
      Ember.run(function() {
        sharedSetup();

        App.IndexController = Ember.Controller.extend({
          queryParams: ['foo', 'bar', 'abool'],
          foo: '123',
          bar: 'abc',
          boundThing: "OMG",
          abool: true
        });

        App.AboutController = Ember.Controller.extend({
          queryParams: ['baz', 'bat'],
          baz: 'alex',
          bat: 'borf'
        });

        container.register('router:main', Router);
      });
    },

    teardown: sharedTeardown
  });

  test("doesn't update controller QP properties on current route when invoked", function() {
    Ember.TEMPLATES.index = Ember.Handlebars.compile("{{#link-to 'index' id='the-link'}}Index{{/link-to}}");
    bootApplication();

    Ember.run(Ember.$('#the-link'), 'click');
    var indexController = container.lookup('controller:index');
    deepEqual(indexController.getProperties('foo', 'bar'), { foo: '123', bar: 'abc' }, "controller QP properties not");
  });

  test("doesn't update controller QP properties on current route when invoked (empty query-params obj)", function() {
    Ember.TEMPLATES.index = Ember.Handlebars.compile("{{#link-to 'index' (query-params) id='the-link'}}Index{{/link-to}}");
    bootApplication();

    Ember.run(Ember.$('#the-link'), 'click');
    var indexController = container.lookup('controller:index');
    deepEqual(indexController.getProperties('foo', 'bar'), { foo: '123', bar: 'abc' }, "controller QP properties not");
  });

  test("link-to with no params throws", function() {
    Ember.TEMPLATES.index = Ember.Handlebars.compile("{{#link-to id='the-link'}}Index{{/link-to}}");
    expectAssertion(function() {
      bootApplication();
    }, /one or more/);
  });

  test("doesn't update controller QP properties on current route when invoked (empty query-params obj, inferred route)", function() {
    Ember.TEMPLATES.index = Ember.Handlebars.compile("{{#link-to (query-params) id='the-link'}}Index{{/link-to}}");
    bootApplication();

    Ember.run(Ember.$('#the-link'), 'click');
    var indexController = container.lookup('controller:index');
    deepEqual(indexController.getProperties('foo', 'bar'), { foo: '123', bar: 'abc' }, "controller QP properties not");
  });

  test("updates controller QP properties on current route when invoked", function() {
    Ember.TEMPLATES.index = Ember.Handlebars.compile("{{#link-to 'index' (query-params foo='456') id='the-link'}}Index{{/link-to}}");
    bootApplication();

    Ember.run(Ember.$('#the-link'), 'click');
    var indexController = container.lookup('controller:index');
    deepEqual(indexController.getProperties('foo', 'bar'), { foo: '456', bar: 'abc' }, "controller QP properties updated");
  });

  test("updates controller QP properties on current route when invoked (inferred route)", function() {
    Ember.TEMPLATES.index = Ember.Handlebars.compile("{{#link-to (query-params foo='456') id='the-link'}}Index{{/link-to}}");
    bootApplication();

    Ember.run(Ember.$('#the-link'), 'click');
    var indexController = container.lookup('controller:index');
    deepEqual(indexController.getProperties('foo', 'bar'), { foo: '456', bar: 'abc' }, "controller QP properties updated");
  });

  test("updates controller QP properties on other route after transitioning to that route", function() {
    Router.map(function() {
      this.route('about');
    });

    Ember.TEMPLATES.index = Ember.Handlebars.compile("{{#link-to 'about' (query-params baz='lol') id='the-link'}}About{{/link-to}}");
    bootApplication();

    equal(Ember.$('#the-link').attr('href'), '/about?baz=lol');
    Ember.run(Ember.$('#the-link'), 'click');
    var aboutController = container.lookup('controller:about');
    deepEqual(aboutController.getProperties('baz', 'bat'), { baz: 'lol', bat: 'borf' }, "about controller QP properties updated");

    equal(container.lookup('controller:application').get('currentPath'), "about");
  });

  test("supplied QP properties can be bound", function() {
    var indexController = container.lookup('controller:index');
    Ember.TEMPLATES.index = Ember.Handlebars.compile("{{#link-to (query-params foo=boundThing) id='the-link'}}Index{{/link-to}}");

    bootApplication();

    equal(Ember.$('#the-link').attr('href'), '/?foo=OMG');
    Ember.run(indexController, 'set', 'boundThing', "ASL");
    equal(Ember.$('#the-link').attr('href'), '/?foo=ASL');
  });

  test("supplied QP properties can be bound (booleans)", function() {
    var indexController = container.lookup('controller:index');
    Ember.TEMPLATES.index = Ember.Handlebars.compile("{{#link-to (query-params abool=boundThing) id='the-link'}}Index{{/link-to}}");

    bootApplication();

    equal(Ember.$('#the-link').attr('href'), '/?abool=OMG');
    Ember.run(indexController, 'set', 'boundThing', false);
    equal(Ember.$('#the-link').attr('href'), '/?abool=false');

    Ember.run(Ember.$('#the-link'), 'click');

    deepEqual(indexController.getProperties('foo', 'bar', 'abool'), { foo: '123', bar: 'abc', abool: false });
  });

  test("href updates when unsupplied controller QP props change", function() {
    var indexController = container.lookup('controller:index');
    Ember.TEMPLATES.index = Ember.Handlebars.compile("{{#link-to (query-params foo='lol') id='the-link'}}Index{{/link-to}}");

    bootApplication();

    equal(Ember.$('#the-link').attr('href'), '/?foo=lol');
    Ember.run(indexController, 'set', 'bar', 'BORF');
    equal(Ember.$('#the-link').attr('href'), '/?bar=BORF&foo=lol');
    Ember.run(indexController, 'set', 'foo', 'YEAH');
    equal(Ember.$('#the-link').attr('href'), '/?bar=BORF&foo=lol');
  });

  test("The {{link-to}} applies activeClass when query params are not changed", function() {
    Ember.TEMPLATES.index = Ember.Handlebars.compile(
      "{{#link-to (query-params foo='cat') id='cat-link'}}Index{{/link-to}} " +
      "{{#link-to (query-params foo='dog') id='dog-link'}}Index{{/link-to}} " +
      "{{#link-to 'index' id='change-nothing'}}Index{{/link-to}}"
    );

    Ember.TEMPLATES.search = Ember.Handlebars.compile(
      "{{#link-to (query-params search='same') id='same-search'}}Index{{/link-to}} " +
      "{{#link-to (query-params search='change') id='change-search'}}Index{{/link-to}} " +
      "{{#link-to (query-params search='same' archive=true) id='same-search-add-archive'}}Index{{/link-to}} " +
      "{{#link-to (query-params archive=true) id='only-add-archive'}}Index{{/link-to}} " +
      "{{#link-to (query-params search='same' archive=true) id='both-same'}}Index{{/link-to}} " +
      "{{#link-to (query-params search='different' archive=true) id='change-one'}}Index{{/link-to}} " +
      "{{#link-to (query-params search='different' archive=false) id='remove-one'}}Index{{/link-to}} " +
      "{{outlet}}"
    );

    Ember.TEMPLATES['search/results'] = Ember.Handlebars.compile(
      "{{#link-to (query-params sort='title') id='same-sort-child-only'}}Index{{/link-to}} " +
      "{{#link-to (query-params search='same') id='same-search-parent-only'}}Index{{/link-to}} " +
      "{{#link-to (query-params search='change') id='change-search-parent-only'}}Index{{/link-to}} " +
      "{{#link-to (query-params search='same' sort='title') id='same-search-same-sort-child-and-parent'}}Index{{/link-to}} " +
      "{{#link-to (query-params search='same' sort='author') id='same-search-different-sort-child-and-parent'}}Index{{/link-to}} " +
      "{{#link-to (query-params search='change' sort='title') id='change-search-same-sort-child-and-parent'}}Index{{/link-to}} " +
      "{{#link-to (query-params foo='dog') id='dog-link'}}Index{{/link-to}} "
    );

    Router.map(function() {
      this.resource("search", function() {
        this.route("results");
      });
    });

    App.SearchController = Ember.Controller.extend({
      queryParams: ['search', 'archive'],
      search: '',
      archive: false
    });

    App.SearchResultsController = Ember.Controller.extend({
      queryParams: ['sort', 'showDetails'],
      sort: 'title',
      showDetails: true
    });

    bootApplication();

    //Basic tests
    shouldNotBeActive('#cat-link');
    shouldNotBeActive('#dog-link');
    Ember.run(router, 'handleURL', '/?foo=cat');
    shouldBeActive('#cat-link');
    shouldNotBeActive('#dog-link');
    Ember.run(router, 'handleURL', '/?foo=dog');
    shouldBeActive('#dog-link');
    shouldNotBeActive('#cat-link');
    shouldBeActive('#change-nothing');

    //Multiple params
    Ember.run(function() {
      router.handleURL("/search?search=same");
    });
    shouldBeActive('#same-search');
    shouldNotBeActive('#change-search');
    shouldNotBeActive('#same-search-add-archive');
    shouldNotBeActive('#only-add-archive');
    shouldNotBeActive('#remove-one');

    Ember.run(function() {
      router.handleURL("/search?search=same&archive=true");
    });
    shouldBeActive('#both-same');
    shouldNotBeActive('#change-one');

    //Nested Controllers
    Ember.run(function() {
      // Note: this is kind of a strange case; sort's default value is 'title',
      // so this URL shouldn't have been generated in the first place, but
      // we should also be able to gracefully handle these cases.
      router.handleURL("/search/results?search=same&sort=title&showDetails=true");
    });
    shouldBeActive('#same-sort-child-only');
    shouldBeActive('#same-search-parent-only');
    shouldNotBeActive('#change-search-parent-only');
    shouldBeActive('#same-search-same-sort-child-and-parent');
    shouldNotBeActive('#same-search-different-sort-child-and-parent');
    shouldNotBeActive('#change-search-same-sort-child-and-parent');
  });

  test("The {{link-to}} applies active class when query-param is number", function() {
    Ember.TEMPLATES.index = Ember.Handlebars.compile(
      "{{#link-to (query-params page=pageNumber) id='page-link'}}Index{{/link-to}} ");

    App.IndexController = Ember.Controller.extend({
      queryParams: ['page'],
      page: 1,
      pageNumber: 5
    });

    bootApplication();

    shouldNotBeActive('#page-link');
    Ember.run(router, 'handleURL', '/?page=5');
    shouldBeActive('#page-link');
  });

  test("The {{link-to}} applies active class when query-param is array", function() {
      Ember.TEMPLATES.index = Ember.Handlebars.compile(
        "{{#link-to (query-params pages=pagesArray) id='array-link'}}Index{{/link-to}} " +
        "{{#link-to (query-params pages=biggerArray) id='bigger-link'}}Index{{/link-to}} " +
        "{{#link-to (query-params pages=emptyArray) id='empty-link'}}Index{{/link-to}} "
        );

      App.IndexController = Ember.Controller.extend({
        queryParams: ['pages'],
        pages: [],
        pagesArray: [1,2],
        biggerArray: [1,2,3],
        emptyArray: []
      });

      bootApplication();

      shouldNotBeActive('#array-link');
      Ember.run(router, 'handleURL', '/?pages=%5B1%2C2%5D');
      shouldBeActive('#array-link');
      shouldNotBeActive('#bigger-link');
      shouldNotBeActive('#empty-link');
      Ember.run(router, 'handleURL', '/?pages=%5B2%2C1%5D');
      shouldNotBeActive('#array-link');
      shouldNotBeActive('#bigger-link');
      shouldNotBeActive('#empty-link');
      Ember.run(router, 'handleURL', '/?pages=%5B1%2C2%2C3%5D');
      shouldBeActive('#bigger-link');
      shouldNotBeActive('#array-link');
      shouldNotBeActive('#empty-link');
  });

  test("The {{link-to}} helper applies active class to parent route", function() {
    App.Router.map(function() {
      this.resource('parent', function() {
        this.route('child');
      });
    });

    Ember.TEMPLATES.application = Ember.Handlebars.compile(
        "{{#link-to 'parent' id='parent-link'}}Parent{{/link-to}} " +
        "{{#link-to 'parent.child' id='parent-child-link'}}Child{{/link-to}} " +
        "{{outlet}}"
        );

    App.ParentChildController = Ember.ObjectController.extend({
      queryParams: ['foo'],
      foo: 'bar'
    });

    bootApplication();
    shouldNotBeActive('#parent-link');
    shouldNotBeActive('#parent-child-link');
    Ember.run(router, 'handleURL', '/parent/child?foo=dog');
    shouldBeActive('#parent-link');
  });

  test("The {{link-to}} helper disregards query-params in activeness computation when currentWhen specified", function() {
    App.Router.map(function() {
      this.route('parent');
    });

    Ember.TEMPLATES.application = Ember.Handlebars.compile(
        "{{#link-to 'parent' (query-params page=1) currentWhen='parent' id='app-link'}}Parent{{/link-to}} {{outlet}}");
    Ember.TEMPLATES.parent = Ember.Handlebars.compile(
        "{{#link-to 'parent' (query-params page=1) currentWhen='parent' id='parent-link'}}Parent{{/link-to}} {{outlet}}");

    App.ParentController = Ember.ObjectController.extend({
      queryParams: ['page'],
      page: 1
    });

    bootApplication();
    equal(Ember.$('#app-link').attr('href'), '/parent');
    shouldNotBeActive('#app-link');

    Ember.run(router, 'handleURL', '/parent?page=2');
    equal(Ember.$('#app-link').attr('href'), '/parent');
    shouldBeActive('#app-link');
    equal(Ember.$('#parent-link').attr('href'), '/parent');
    shouldBeActive('#parent-link');

    var parentController = container.lookup('controller:parent');
    equal(parentController.get('page'), 2);
    Ember.run(parentController, 'set', 'page', 3);
    equal(router.get('location.path'), '/parent?page=3');
    shouldBeActive('#app-link');
    shouldBeActive('#parent-link');

    Ember.$('#app-link').click();
    equal(router.get('location.path'), '/parent');
  });
}

function basicEagerURLUpdateTest(setTagName) {
  expect(6);

  if (setTagName) {
    Ember.TEMPLATES.application = Ember.Handlebars.compile("{{outlet}}{{link-to 'Index' 'index' id='index-link'}}{{link-to 'About' 'about' id='about-link' tagName='span'}}");
  }

  bootApplication();
  equal(updateCount, 0);
  Ember.run(Ember.$('#about-link'), 'click');

  // URL should be eagerly updated now
  equal(updateCount, 1);
  equal(router.get('location.path'), '/about');

  // Resolve the promise.
  Ember.run(aboutDefer, 'resolve');
  equal(router.get('location.path'), '/about');

  // Shouldn't have called update url again.
  equal(updateCount, 1);
  equal(router.get('location.path'), '/about');
}

var aboutDefer;
QUnit.module("The {{link-to}} helper: eager URL updating", {
  setup: function() {
    Ember.run(function() {
      sharedSetup();

      container.register('router:main', Router);

      Router.map(function() {
        this.route('about');
      });

      App.AboutRoute = Ember.Route.extend({
        model: function() {
          aboutDefer = Ember.RSVP.defer();
          return aboutDefer.promise;
        }
      });

      Ember.TEMPLATES.application = Ember.Handlebars.compile("{{outlet}}{{link-to 'Index' 'index' id='index-link'}}{{link-to 'About' 'about' id='about-link'}}");
    });
  },

  teardown: function() {
    sharedTeardown();
    aboutDefer = null;
  }
});

test("invoking a link-to with a slow promise eager updates url", function() {
  basicEagerURLUpdateTest(false);
});

test("when link-to eagerly updates url, the path it provides does NOT include the rootURL", function() {
  expect(2);

  // HistoryLocation is the only Location class that will cause rootURL to be
  // prepended to link-to href's right now
  var HistoryTestLocation = Ember.HistoryLocation.extend({
    location: {
      hash: '',
      hostname: 'emberjs.com',
      href: 'http://emberjs.com/app/',
      pathname: '/app/',
      protocol: 'http:',
      port: '',
      search: ''
    },

    // Don't actually touch the URL
    replaceState: function(path) {},
    pushState: function(path) {},

    setURL: function(path) {
      set(this, 'path', path);
    },

    replaceURL: function(path) {
      set(this, 'path', path);
    }
  });

  container.register('location:historyTest', HistoryTestLocation);

  Router.reopen({
    location: 'historyTest',
    rootURL: '/app/'
  });

  bootApplication();

  // href should have rootURL prepended
  equal(Ember.$('#about-link').attr('href'), '/app/about');

  Ember.run(Ember.$('#about-link'), 'click');

  // Actual path provided to Location class should NOT have rootURL
  equal(router.get('location.path'), '/about');
});

test("non `a` tags also eagerly update URL", function() {
  basicEagerURLUpdateTest(true);
});

test("invoking a link-to with a promise that rejects on the run loop doesn't update url", function() {
  App.AboutRoute = Ember.Route.extend({
    model: function() {
      return Ember.RSVP.reject();
    }
  });

  bootApplication();
  Ember.run(Ember.$('#about-link'), 'click');

  // Shouldn't have called update url.
  equal(updateCount, 0);
  equal(router.get('location.path'), '', 'url was not updated');
});

test("invoking a link-to whose transition gets aborted in will transition doesn't update the url", function() {
  App.IndexRoute = Ember.Route.extend({
    actions: {
      willTransition: function(transition) {
        ok(true, "aborting transition");
        transition.abort();
      }
    }
  });

  bootApplication();
  Ember.run(Ember.$('#about-link'), 'click');

  // Shouldn't have called update url.
  equal(updateCount, 0);
  equal(router.get('location.path'), '', 'url was not updated');
});
<|MERGE_RESOLUTION|>--- conflicted
+++ resolved
@@ -288,11 +288,7 @@
   equal(Ember.$('#other-link.active', '#qunit-fixture').length, 1, "The link is active since currentWhen is a parent route");
 });
 
-<<<<<<< HEAD
-test("The {{link-to}} helper does not disregards currentWhen when it is given explicitly for a resource", function() {
-=======
 test("The {{link-to}} helper does not disregard currentWhen when it is given explicitly for a resource", function() {
->>>>>>> 6222b5d4
   Router.map(function(match) {
     this.resource("index", { path: "/" }, function() {
       this.route("about");
