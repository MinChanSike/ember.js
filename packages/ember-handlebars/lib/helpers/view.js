/**
@module ember
@submodule ember-handlebars
*/

import Ember from "ember-metal/core"; // Ember.warn, Ember.assert
// var emberWarn = Ember.warn, emberAssert = Ember.assert;

import EmberObject from "ember-runtime/system/object";
import { get } from "ember-metal/property_get";
import keys from "ember-metal/keys";
import { IS_BINDING } from "ember-metal/mixin";
import { readViewFactory } from "ember-views/streams/read";
import View from "ember-views/views/view";
import SimpleStream from "ember-metal/streams/simple";

function makeBindings(options) {
  var hash = options.hash;
  var hashTypes = options.hashTypes;
  var view = options.data.view;

  for (var prop in hash) {
    var hashType = hashTypes[prop];
    var value = hash[prop];

    if (IS_BINDING.test(prop)) {
      // classBinding is processed separately
      if (prop === 'classBinding') {
        continue;
      }

      if (hashType === 'ID') {
        Ember.warn("You're attempting to render a view by passing " +
                   prop + "=" + value +
                   " to a view helper, but this syntax is ambiguous. You should either surround " +
                   value + " in quotes or remove `Binding` from " + prop + ".");
        hash[prop] = view._getBindingForStream(value);
      } else if (typeof value === 'string') {
        hash[prop] = view._getBindingForStream(value);
      }
    } else {
      if (hashType === 'ID') {
        if (prop === 'class') {
          hash.classBinding = value;
        } else {
          hash[prop + 'Binding'] = view._getBindingForStream(value);
        }
        delete hash[prop];
        delete hashTypes[prop];
      }
    }
  }

  if (hash.idBinding) {
    // id can't be bound, so just perform one-time lookup.
    hash.id = hash.idBinding.value();
    hashTypes.id = 'STRING';
    delete hash.idBinding;
    delete hashTypes.idBinding;
  }
}

export var ViewHelper = EmberObject.create({
  propertiesFromHTMLOptions: function(options) {
    var view    = options.data.view;
    var hash    = options.hash;
    var classes = hash['class'];

    var extensions = {
      helperName: options.helperName || ''
    };

    if (hash.id) {
      extensions.elementId = hash.id;
    }

    if (hash.tag) {
      extensions.tagName = hash.tag;
    }

    if (classes) {
      classes = classes.split(' ');
      extensions.classNames = classes;
    }

    if (hash.classBinding) {
      extensions.classNameBindings = hash.classBinding.split(' ');
    }

    if (hash.classNameBindings) {
      if (extensions.classNameBindings === undefined) {
        extensions.classNameBindings = [];
      }
      extensions.classNameBindings = extensions.classNameBindings.concat(hash.classNameBindings.split(' '));
    }

    if (hash.attributeBindings) {
      Ember.assert("Setting 'attributeBindings' via Handlebars is not allowed." +
                   " Please subclass Ember.View and set it there instead.");
      extensions.attributeBindings = null;
    }

    // Set the proper context for all bindings passed to the helper. This applies to regular attribute bindings
    // as well as class name bindings. If the bindings are local, make them relative to the current context
    // instead of the view.

    var hashKeys = keys(hash);

    for (var i = 0, l = hashKeys.length; i < l; i++) {
      var prop = hashKeys[i];

      if (prop !== 'classNameBindings') {
        extensions[prop] = hash[prop];
      }
    }

    var classNameBindings = extensions.classNameBindings;
    if (classNameBindings) {
      for (var j = 0; j < classNameBindings.length; j++) {
        var parsedPath = View._parsePropertyPath(classNameBindings[j]);
        if (parsedPath.path === '') {
          parsedPath.stream = new SimpleStream(true);
        } else {
          parsedPath.stream = view.getStream(parsedPath.path);
        }
        classNameBindings[j] = parsedPath;
      }
    }

    return extensions;
  },

  helper: function(thisContext, newView, options) {
    var data = options.data;
    var fn   = options.fn;
<<<<<<< HEAD
    var newView;
    var newViewProto;
=======
>>>>>>> 5128cbb9

    makeBindings(options);

    if (View.detectInstance(newView)) {
      newViewProto = newView;
    } else {
      newViewProto = newView.proto();
    }

    var viewOptions = this.propertiesFromHTMLOptions(options, thisContext);
    var currentView = data.view;
    viewOptions.templateData = data;

    if (fn) {
      Ember.assert("You cannot provide a template block if you also specified a templateName",
                   !get(viewOptions, 'templateName') && !get(newViewProto, 'templateName'));
      viewOptions.template = fn;
    }

    // We only want to override the `_context` computed property if there is
    // no specified controller. See View#_context for more information.
    if (!newViewProto.controller && !newViewProto.controllerBinding && !viewOptions.controller && !viewOptions.controllerBinding) {
      viewOptions._context = thisContext;
    }

    currentView.appendChild(newView, viewOptions);
  },

  instanceHelper: function(thisContext, newView, options) {
    var data = options.data;
    var fn   = options.fn;

    makeBindings(options);

    Ember.assert(
      'Only a instance of a view may be passed to the ViewHelper.instanceHelper',
      View.detectInstance(newView)
    );

    var viewOptions = this.propertiesFromHTMLOptions(options, thisContext);
    var currentView = data.view;
    viewOptions.templateData = data;

    if (fn) {
      Ember.assert("You cannot provide a template block if you also specified a templateName",
                   !get(viewOptions, 'templateName') && !get(newView, 'templateName'));
      viewOptions.template = fn;
    }

    // We only want to override the `_context` computed property if there is
    // no specified controller. See View#_context for more information.
    if (!newView.controller && !newView.controllerBinding &&
        !viewOptions.controller && !viewOptions.controllerBinding) {
      viewOptions._context = thisContext;
    }

    currentView.appendChild(newView, viewOptions);
  }
});

/**
  `{{view}}` inserts a new instance of an `Ember.View` into a template passing its
  options to the `Ember.View`'s `create` method and using the supplied block as
  the view's own template.

  An empty `<body>` and the following template:

  ```handlebars
  A span:
  {{#view tagName="span"}}
    hello.
  {{/view}}
  ```

  Will result in HTML structure:

  ```html
  <body>
    <!-- Note: the handlebars template script
         also results in a rendered Ember.View
         which is the outer <div> here -->

    <div class="ember-view">
      A span:
      <span id="ember1" class="ember-view">
        Hello.
      </span>
    </div>
  </body>
  ```

  ### `parentView` setting

  The `parentView` property of the new `Ember.View` instance created through
  `{{view}}` will be set to the `Ember.View` instance of the template where
  `{{view}}` was called.

  ```javascript
  aView = Ember.View.create({
    template: Ember.Handlebars.compile("{{#view}} my parent: {{parentView.elementId}} {{/view}}")
  });

  aView.appendTo('body');
  ```

  Will result in HTML structure:

  ```html
  <div id="ember1" class="ember-view">
    <div id="ember2" class="ember-view">
      my parent: ember1
    </div>
  </div>
  ```

  ### Setting CSS id and class attributes

  The HTML `id` attribute can be set on the `{{view}}`'s resulting element with
  the `id` option. This option will _not_ be passed to `Ember.View.create`.

  ```handlebars
  {{#view tagName="span" id="a-custom-id"}}
    hello.
  {{/view}}
  ```

  Results in the following HTML structure:

  ```html
  <div class="ember-view">
    <span id="a-custom-id" class="ember-view">
      hello.
    </span>
  </div>
  ```

  The HTML `class` attribute can be set on the `{{view}}`'s resulting element
  with the `class` or `classNameBindings` options. The `class` option will
  directly set the CSS `class` attribute and will not be passed to
  `Ember.View.create`. `classNameBindings` will be passed to `create` and use
  `Ember.View`'s class name binding functionality:

  ```handlebars
  {{#view tagName="span" class="a-custom-class"}}
    hello.
  {{/view}}
  ```

  Results in the following HTML structure:

  ```html
  <div class="ember-view">
    <span id="ember2" class="ember-view a-custom-class">
      hello.
    </span>
  </div>
  ```

  ### Supplying a different view class

  `{{view}}` can take an optional first argument before its supplied options to
  specify a path to a custom view class.

  ```handlebars
  {{#view "custom"}}{{! will look up App.CustomView }}
    hello.
  {{/view}}
  ```

  The first argument can also be a relative path accessible from the current
  context.

  ```javascript
  MyApp = Ember.Application.create({});
  MyApp.OuterView = Ember.View.extend({
    innerViewClass: Ember.View.extend({
      classNames: ['a-custom-view-class-as-property']
    }),
    template: Ember.Handlebars.compile('{{#view view.innerViewClass}} hi {{/view}}')
  });

  MyApp.OuterView.create().appendTo('body');
  ```

  Will result in the following HTML:

  ```html
  <div id="ember1" class="ember-view">
    <div id="ember2" class="ember-view a-custom-view-class-as-property">
      hi
    </div>
  </div>
  ```

  ### Blockless use

  If you supply a custom `Ember.View` subclass that specifies its own template
  or provide a `templateName` option to `{{view}}` it can be used without
  supplying a block. Attempts to use both a `templateName` option and supply a
  block will throw an error.

  ```javascript
  var App = Ember.Application.create();
  App.WithTemplateDefinedView = Ember.View.extend({
    templateName: 'defined-template'
  });
  ```

  ```handlebars
  {{! application.hbs }}
  {{view 'with-template-defined'}}
  ```

  ```handlebars
  {{! defined-template.hbs }}
  Some content for the defined template view.
  ```

  ### `viewName` property

  You can supply a `viewName` option to `{{view}}`. The `Ember.View` instance
  will be referenced as a property of its parent view by this name.

  ```javascript
  aView = Ember.View.create({
    template: Ember.Handlebars.compile('{{#view viewName="aChildByName"}} hi {{/view}}')
  });

  aView.appendTo('body');
  aView.get('aChildByName') // the instance of Ember.View created by {{view}} helper
  ```

  @method view
  @for Ember.Handlebars.helpers
  @param {String} path
  @param {Hash} options
  @return {String} HTML string
*/
export function viewHelper(path) {
  Ember.assert("The view helper only takes a single argument", arguments.length <= 2);

  var options = arguments[arguments.length - 1];
  var types = options.types;
  var view = options.data.view;
  var container = view.container || view._keywords.view.value().container;
  var viewClass;

  // If no path is provided, treat path param as options
  // and get an instance of the registered `view:toplevel`
  if (arguments.length === 1) {
    if (container) {
      viewClass = container.lookupFactory('view:toplevel');
    } else {
      viewClass = View;
    }
  } else {
    var pathStream;
    if (typeof path === 'string' && types[0] === 'ID') {
      pathStream = view.getStream(path);
      Ember.deprecate('Resolved the view "'+path+'" on the global context. Pass a view name to be looked up on the container instead, such as {{view "select"}}. http://emberjs.com/guides/deprecations#toc_global-lookup-of-views', !pathStream.isGlobal());
    } else {
      pathStream = path;
    }

    viewClass = readViewFactory(pathStream, container);
  }

  options.helperName = options.helperName || 'view';

  return ViewHelper.helper(this, viewClass, options);
}<|MERGE_RESOLUTION|>--- conflicted
+++ resolved
@@ -133,23 +133,13 @@
   helper: function(thisContext, newView, options) {
     var data = options.data;
     var fn   = options.fn;
-<<<<<<< HEAD
-    var newView;
-    var newViewProto;
-=======
->>>>>>> 5128cbb9
 
     makeBindings(options);
-
-    if (View.detectInstance(newView)) {
-      newViewProto = newView;
-    } else {
-      newViewProto = newView.proto();
-    }
 
     var viewOptions = this.propertiesFromHTMLOptions(options, thisContext);
     var currentView = data.view;
     viewOptions.templateData = data;
+    var newViewProto = newView.proto();
 
     if (fn) {
       Ember.assert("You cannot provide a template block if you also specified a templateName",
