import {
<<<<<<< HEAD
  testsFor,
  setElementText,
  equalHTML,
  appendTo
=======
  appendTo,
  equalHTML,
  setElementText,
  testsFor
>>>>>>> e996eacc
} from "ember-metal-views/tests/test_helpers";

var view;

testsFor("ember-metal-views", {
  teardown: function(renderer) {
    if (view) { renderer.destroy(view); }
    view = null;
  }
});

// Test the behavior of the helper createElement stub
test("by default, view renders as a div", function() {
  view = {isView: true};

  appendTo(view);
  equalHTML('qunit-fixture', "<div></div>");
});

// Test the behavior of the helper createElement stub
test("tagName can be specified", function() {
  view = {
    isView: true,
    tagName: 'span'
  };

  appendTo(view);

  equalHTML('qunit-fixture', "<span></span>");
});

// Test the behavior of the helper createElement stub
test("textContent can be specified", function() {
  view = {
    isView: true,
    textContent: 'ohai <a>derp</a>'
  };

  appendTo(view);

  equalHTML('qunit-fixture', "<div>ohai &lt;a&gt;derp&lt;/a&gt;</div>");
});

// Test the behavior of the helper createElement stub
test("innerHTML can be specified", function() {
  view = {
    isView: true,
    innerHTML: 'ohai <a>derp</a>'
  };

  appendTo(view);

  equalHTML('qunit-fixture', "<div>ohai <a>derp</a></div>");
});

// Test the behavior of the helper createElement stub
test("innerHTML tr can be specified", function() {
  view = {
    isView: true,
    tagName: 'table',
    innerHTML: '<tr><td>ohai</td></tr>'
  };

  appendTo(view);

  equalHTML('qunit-fixture', "<table><tr><td>ohai</td></tr></table>");
});

// Test the behavior of the helper createElement stub
test("element can be specified", function() {
  view = {
    isView: true,
    element: document.createElement('i')
  };

  appendTo(view);

  equalHTML('qunit-fixture', "<i></i>");
});

test("willInsertElement hook", function() {
  expect(3);

  view = {
    isView: true,

    willInsertElement: function(el) {
      ok(this.element && this.element.nodeType === 1, "We have an element");
      equal(this.element.parentElement, null, "The element is parentless");
      setElementText(this.element, 'you gone and done inserted that element');
    }
  };

  appendTo(view);

  equalHTML('qunit-fixture', "<div>you gone and done inserted that element</div>");
});

test("didInsertElement hook", function() {
  expect(3);

  view = {
    isView: true,

    didInsertElement: function() {
      ok(this.element && this.element.nodeType === 1, "We have an element");
      equal(this.element.parentElement, document.getElementById('qunit-fixture'), "The element's parent is correct");
      setElementText(this.element, 'you gone and done inserted that element');
    }
  };

  appendTo(view);

  equalHTML('qunit-fixture', "<div>you gone and done inserted that element</div>");
});

test("classNames - array", function() {
  view = {
    isView: true,
    classNames: ['foo', 'bar'],
    textContent: 'ohai'
  };

  appendTo(view);
  equalHTML('qunit-fixture', '<div class="foo bar">ohai</div>');
});

test("classNames - string", function() {
  view = {
    isView: true,
    classNames: 'foo bar',
    textContent: 'ohai'
  };

  appendTo(view);
  equalHTML('qunit-fixture', '<div class="foo bar">ohai</div>');
});<|MERGE_RESOLUTION|>--- conflicted
+++ resolved
@@ -1,15 +1,8 @@
 import {
-<<<<<<< HEAD
-  testsFor,
-  setElementText,
-  equalHTML,
-  appendTo
-=======
   appendTo,
   equalHTML,
   setElementText,
   testsFor
->>>>>>> e996eacc
 } from "ember-metal-views/tests/test_helpers";
 
 var view;
