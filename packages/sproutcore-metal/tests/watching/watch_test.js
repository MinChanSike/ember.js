--- conflicted
+++ resolved
@@ -85,9 +85,6 @@
   
 });
 
-<<<<<<< HEAD
-testBoth('watching an object value then unwatching should restore old value', function(get, set) {
-=======
 test("accessing a watched unknown property triggers call to unknownProperty", function(){
   var unknownPropertyWasCalled = false;
   var watchedPropertyName = 'foo'
@@ -103,8 +100,7 @@
   ok(unknownPropertyWasCalled);
 });
 
-test('watching an object value then unwatching should restore old value', function() {
->>>>>>> 90aed758
+testBoth('watching an object value then unwatching should restore old value', function(get, set) {
 
   var obj = { foo: { bar: { baz: { biff: 'BIFF' } } } };
   SC.watch(obj, 'foo.bar.baz.biff');
