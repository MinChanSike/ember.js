--- conflicted
+++ resolved
@@ -112,12 +112,7 @@
     }
 
     if (router) {
-<<<<<<< HEAD
       set(this, 'router', router);
-    }
-=======
-      set(this, 'stateManager', router);
->>>>>>> b931d576
 
       // By default, the router's namespace is the current application.
       //
