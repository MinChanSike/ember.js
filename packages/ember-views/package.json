{
  "name": "ember-views",
  "summary": "Ember Views",
  "description": "The Ember view system",
  "homepage": "http://emberjs.com",
  "author": "Yehuda Katz",
<<<<<<< HEAD
  "version": "1.1.2",
=======
  "version": "1.2.0-beta.3",
>>>>>>> 81c2ff38

  "directories": {
    "lib": "lib"
  },

  "dependencies": {
    "spade":              "~> 1.0",
    "jquery":             "~> 1.7",
<<<<<<< HEAD
    "ember-runtime": "1.1.2",
=======
    "ember-runtime": "1.2.0-beta.3",
>>>>>>> 81c2ff38
    "container": "1.0.0-pre.2"
  },

  "dependencies:development": {
    "spade-qunit": "~> 1.0.0"
  },
  
  "bpm:build": {
    
    "bpm_libs.js": {
      "files": ["lib"],
      "modes":        "*"
    },
    
    "ember-views/bpm_tests.js": {
      "files": ["tests"],
      "modes": ["debug"]
    }
  }
}
<|MERGE_RESOLUTION|>--- conflicted
+++ resolved
@@ -4,11 +4,7 @@
   "description": "The Ember view system",
   "homepage": "http://emberjs.com",
   "author": "Yehuda Katz",
-<<<<<<< HEAD
-  "version": "1.1.2",
-=======
   "version": "1.2.0-beta.3",
->>>>>>> 81c2ff38
 
   "directories": {
     "lib": "lib"
@@ -17,11 +13,7 @@
   "dependencies": {
     "spade":              "~> 1.0",
     "jquery":             "~> 1.7",
-<<<<<<< HEAD
-    "ember-runtime": "1.1.2",
-=======
     "ember-runtime": "1.2.0-beta.3",
->>>>>>> 81c2ff38
     "container": "1.0.0-pre.2"
   },
 
