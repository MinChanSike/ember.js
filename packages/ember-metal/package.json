--- conflicted
+++ resolved
@@ -4,11 +4,7 @@
   "summary": "JavaScript on Steroids",
   "homepage": "http://github.com/emberjs/ember.js",
   "author": "Charles Jolley",
-<<<<<<< HEAD
-  "version": "1.1.2",
-=======
   "version": "1.2.0-beta.3",
->>>>>>> 81c2ff38
 
   "dependencies": {
     "spade": "~> 1.0.0"
