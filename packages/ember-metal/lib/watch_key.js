import Ember from "ember-metal/core";
import {
  meta as metaFor,
  typeOf
} from "ember-metal/utils";
<<<<<<< HEAD
import { defineProperty as o_defineProperty, hasPropertyAccessors } from "ember-metal/platform";
import { MANDATORY_SETTER_FUNCTION, DEFAULT_GETTER_FUNCTION } from "ember-metal/properties";

var metaFor = meta; // utils.js

=======
import {
  defineProperty as o_defineProperty,
  hasPropertyAccessors
} from "ember-metal/platform";
import {
  MANDATORY_SETTER_FUNCTION,
  DEFAULT_GETTER_FUNCTION
} from "ember-metal/properties";
>>>>>>> e996eacc

export function watchKey(obj, keyName, meta) {
  // can't watch length on Array - it is special...
  if (keyName === 'length' && typeOf(obj) === 'array') { return; }

  var m = meta || metaFor(obj), watching = m.watching;

  // activate watching first time
  if (!watching[keyName]) {
    watching[keyName] = 1;

    var desc = m.descs[keyName];
    if (desc && desc.willWatch) { desc.willWatch(obj, keyName); }

    if ('function' === typeof obj.willWatchProperty) {
      obj.willWatchProperty(keyName);
    }

    if (Ember.FEATURES.isEnabled('mandatory-setter')) {
      if (hasPropertyAccessors) {
        handleMandatorySetter(m, obj, keyName);
      }
    }
  } else {
    watching[keyName] = (watching[keyName] || 0) + 1;
  }
}


if (Ember.FEATURES.isEnabled('mandatory-setter')) {
  var handleMandatorySetter = function handleMandatorySetter(m, obj, keyName) {
    // this x in Y deopts, so keeping it in this function is better;
    if (keyName in obj) {
      m.values[keyName] = obj[keyName];
      o_defineProperty(obj, keyName, {
        configurable: true,
        enumerable: obj.propertyIsEnumerable(keyName),
        set: MANDATORY_SETTER_FUNCTION(keyName),
        get: DEFAULT_GETTER_FUNCTION(keyName)
      });
    }
  };
}

export function unwatchKey(obj, keyName, meta) {
  var m = meta || metaFor(obj), watching = m.watching;

  if (watching[keyName] === 1) {
    watching[keyName] = 0;

    var desc = m.descs[keyName];
    if (desc && desc.didUnwatch) { desc.didUnwatch(obj, keyName); }

    if ('function' === typeof obj.didUnwatchProperty) {
      obj.didUnwatchProperty(keyName);
    }

    if (Ember.FEATURES.isEnabled('mandatory-setter')) {
      if (hasPropertyAccessors && keyName in obj) {
        o_defineProperty(obj, keyName, {
          configurable: true,
          enumerable: obj.propertyIsEnumerable(keyName),
          set: function(val) {
            // redefine to set as enumerable
            o_defineProperty(obj, keyName, {
              configurable: true,
              writable: true,
              enumerable: true,
              value: val
            });
            delete m.values[keyName];
          },
          get: DEFAULT_GETTER_FUNCTION(keyName)
        });
      }
    }
  } else if (watching[keyName] > 1) {
    watching[keyName]--;
  }
}<|MERGE_RESOLUTION|>--- conflicted
+++ resolved
@@ -3,13 +3,6 @@
   meta as metaFor,
   typeOf
 } from "ember-metal/utils";
-<<<<<<< HEAD
-import { defineProperty as o_defineProperty, hasPropertyAccessors } from "ember-metal/platform";
-import { MANDATORY_SETTER_FUNCTION, DEFAULT_GETTER_FUNCTION } from "ember-metal/properties";
-
-var metaFor = meta; // utils.js
-
-=======
 import {
   defineProperty as o_defineProperty,
   hasPropertyAccessors
@@ -18,7 +11,6 @@
   MANDATORY_SETTER_FUNCTION,
   DEFAULT_GETTER_FUNCTION
 } from "ember-metal/properties";
->>>>>>> e996eacc
 
 export function watchKey(obj, keyName, meta) {
   // can't watch length on Array - it is special...
