--- conflicted
+++ resolved
@@ -393,11 +393,6 @@
 */
 export function wrap(func, superFunc) {
   function superWrapper() {
-<<<<<<< HEAD
-    var ret, sup = this && this.__nextSuper;
-    if(this) { this.__nextSuper = superFunc; }
-    ret = apply(this, func, arguments);
-=======
     var ret;
     var sup  = this && this.__nextSuper;
     var args = new Array(arguments.length);
@@ -406,7 +401,6 @@
     }
     if(this) { this.__nextSuper = superFunc; }
     ret = apply(this, func, args);
->>>>>>> 6943ac5d
     if(this) { this.__nextSuper = sup; }
     return ret;
   }
