{
  "features": {
<<<<<<< HEAD
    "query-params-new": false,
    "ember-routing-named-substates": false,
    "ember-handlebars-caps-lookup": false,
    "ember-routing-drop-deprecated-action-style": false
=======
    "query-params-new": true,
    "ember-routing-named-substates": null,
    "ember-handlebars-caps-lookup": null,
    "ember-routing-drop-deprecated-action-style": null,
    "ember-routing-add-model-option": true,
    "ember-routing-linkto-target-attribute": null,
    "ember-routing-will-change-hooks": null,
    "ember-routing-consistent-resources": true,
    "event-dispatcher-can-disable-event-manager": null
>>>>>>> 6222b5d4
  },
  "debugStatements": [
    "Ember.warn",
    "emberWarn",
    "Ember.assert",
    "emberAssert",
    "Ember.deprecate",
    "emberDeprecate",
    "Ember.debug",
    "emberDebug",
    "Ember.Logger.info",
    "Ember.runInDebug",
    "runInDebug"
  ]
}<|MERGE_RESOLUTION|>--- conflicted
+++ resolved
@@ -1,11 +1,5 @@
 {
   "features": {
-<<<<<<< HEAD
-    "query-params-new": false,
-    "ember-routing-named-substates": false,
-    "ember-handlebars-caps-lookup": false,
-    "ember-routing-drop-deprecated-action-style": false
-=======
     "query-params-new": true,
     "ember-routing-named-substates": null,
     "ember-handlebars-caps-lookup": null,
@@ -15,7 +9,6 @@
     "ember-routing-will-change-hooks": null,
     "ember-routing-consistent-resources": true,
     "event-dispatcher-can-disable-event-manager": null
->>>>>>> 6222b5d4
   },
   "debugStatements": [
     "Ember.warn",
