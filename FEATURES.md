--- conflicted
+++ resolved
@@ -39,9 +39,6 @@
   Common use cases include animating things away or prompting to user
   to deal with unsaved changes.
 
-<<<<<<< HEAD
-  Added in [#4760](https://github.com/emberjs/ember.js/pull/4760)
-=======
   Added in [#4760](https://github.com/emberjs/ember.js/pull/4760)
 
 * `ember-metal-is-present`
@@ -70,5 +67,4 @@
   This feature allows you to specify a controller class inline for the `itemController`
   property of an `array controller`.
 
-  Added in [#5301](https://github.com/emberjs/ember.js/pull/5301)
->>>>>>> 6943ac5d
+  Added in [#5301](https://github.com/emberjs/ember.js/pull/5301)