--- conflicted
+++ resolved
@@ -1,13 +1,5 @@
 # Ember Changelog
 
-<<<<<<< HEAD
-### Ember 1.7.1 (October 23, 2014)
-
-* [BUGFIX] Allow for bound property `{{input}}` type.
-* Fix minification of assets.
-* Ensure ember-testing is not included in build output.
-* [PERF] Do not use defineProperty on each View instance.
-=======
 ### Ember 1.8.0 (October, 28, 2014)
 
 * [BUGFIX] Ensure published builds do not use `define` or `require` internally.
@@ -78,7 +70,6 @@
   of the controller (instead of inside the `actions` hash) has been removed.
 * [BREAKING] Ember.View didInsertElement is now called on child views before their parents. Before
   1.8.0-beta.1 it would be called top-down.
->>>>>>> 579fe6a3
 
 ### Ember 1.7.0 (August 19, 2014)
 
