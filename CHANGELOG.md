--- conflicted
+++ resolved
@@ -1,42 +1,8 @@
 # Ember Changelog
 
-<<<<<<< HEAD
-### Ember 1.7.0-beta.5 (August 10, 2014)
-
-* Prevent duplicate message getting printed by errors in Route hooks.
-* Deprecate observing container views like arrays.
-* Add `catch` and `finally` to Transition.
-* [BUGFIX] paramsFor: don’t clobber falsy params.
-* [BUGFIX] Controllers with query params are unit testable.
-* [BUGFIX] Controllers have new QP values before setupController.
-* [BUGFIX] Fix initial render of {{input type=bound}} for checkboxes.
-* [BUGFIX] makeBoundHelper supports unquoted bound property options.
-
-### Ember 1.7.0-beta.4 (July 30, 2014)
-
-* [BUGFIX] link-to helper can be inserted in DOM when the router is not present.
-* [PERFORMANCE] Do not pass `arguments` around in a hot-path.
-* Remove Container.defaultContainer.
-* Polyfill contains for older browsers.
-* [BUGFIX] Ensure that `triggerEvent` handles all argument signatures properly.
-
-### Ember 1.7.0-beta.3 (July, 24, 2014)
-
-* [BUGFIX] Stub meta on AliasedProperty (fixes regression from beta.2 with Ember Data).
-* [DOC] Fixed issue with docs showing 'Ember.run' as 'run.run'.
-* [BUGFIX] SimpleHandlebarsView should not re-render if normalized value is unchanged.
-* Allow Router DSL to nest routes via `this.route`.
-* [BUGFIX] Don't pass function UNDEFINED as oldValue to computed properties.
-* [BUGFIX] dramatically improve performance of eachComputedProperty.
-* [BUGFIX] Prevent strict mode errors from superWrapper.
-* Deprecate Ember.DeferredMixin and Ember.Deferred.
-* Deprecate `.then` on Ember.Application.
-* Revert ember-routing-consistent-resources.
-=======
 * Deprecate usage of Internet Explorer 6 & 7.
 * [BREAKING] Remove deprecated controller action lookup. Support for pre-1.0.0 applications with actions in the root
   of the controller (instead of inside the `actions` hash) has been removed.
->>>>>>> 6943ac5d
 
 ### Ember 1.7.0-beta.2 (July, 16, 2014)
 
